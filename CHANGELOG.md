<<<<<<< HEAD
## v3.1.0
### 2025-03-25

### Added:

* `VariableBase::is_projection_x` and `VariableBase::is_projection_y` added to
  determine a variable's exact projected coordinate.

### Changed:

* earthdata-varinfo's numpy requirements relaxed to allow numpy v2.

=======
## v3.0.3
### 2025-03-21

### Changed:

* Updated to `netCDF4~=1.7.2` to enable `mypy` type hints for the package.
>>>>>>> 8743ed55

## v3.0.2
### 2025-02-07

This version of `earthdata-varinfo` enables support for `VariableFromDmr`
variable dimension shape data in NetCDF-4 files with named dimensions
and HDF-5 files with anonymous size-only dimensions.

### Added:
* `VariableFromDmr::_get_shape()` returns dimension shape data for NetCDF-4
files with named dimensions and HDF-5 files with anonymous size-only dimensions.

### Changed:

* Update DMR `unittest` to validate variable dimension shape data.

## v3.0.1
### 2024-10-18

### Changed:

* CMR native IDs generated from variable names with spaces in them will replace
  those space characters with underscores to avoid errors when trying to ingest
  such variables.
* The `python-cmr` requirement is updated to v0.12.0, which adds type hints for
  that package. A couple of type hints in `earthdata-varinfo` have been updated
  accordingly.
* The `numpy` requirement has been relaxed to allow broader compatibility with
  client software. Note: This enables Python 3.12 compatibility.
* To ensure compatibility with Python 3.12, the tests are now run using
  `pytest`. This allows JUnit style output to be produced, as the previously
  used `unittets-xml-runner` package was not compatible with Python 3.12. The
  tests themselves are still written using classes and syntax from `unittest`.
  The CI/CD for running the tests has been updated to also run the tests under
  Python 3.12.

## v3.0.0
### 2024-09-11

The configuration file schema for `earthdata-varinfo` is significantly updated
in this release. For more information, see the release notes for schema v1.0.0
in `config/CHANGELOG.md`.

### Added:

* Groups within a NetCDF-4 or DMR file are now assigned to the `VarInfo*.groups`
dictionary, allowing for their metadata attributes to be accessed after parsing
an input file.

### Changed:

* `CFConfig.get_cf_attributes` has been renamed `CFConfig.get_metadata_overrides`,
  as there are now only overrides to be returned from this method. Calls to
  `CFConfig.get_metadata_overrides` now _must_ specify a variable path. All
  overrides from a configuration file for a given collection are now retrievable
  from the newly public `CFConfig.metadata_overrides` class attribute.
* Metadata overrides retrieved for a matching file path are ordered such that
  the most specific applicable override to the variable takes precedence. For
  example, when requesting the value of the "units" metadata attribute for
  variable "/nested/variable", an applicability rule that exactly matches this
  variable path will take precedence over rules matching to either the group,
  or all variables in the file.
* Handling of nested `Applicability_Groups` has been removed from the `CFConfig`
  class, as the configuration file no longer nests these items in overrides.

### Removed:

* `CFConfig._cf_supplements` has been deprecated in favour of specifying all
  in-file metadata changes via a `MetadataOverrides` item (formerly
  `CFOverrides`) instead.

## v2.3.0
### 2024-08-26

The `VarInfoBase.get_missing_variable_attributes` method has been added to allow
someone to get metadata attributes from the configuration file for variables
that are absent from a file. An example usage is when a CF Convention grid
mapping variable is missing from a source file.
The `VarInfoBase.get_references_for_attribute` method has been added to retrieve
all unique variable references contained in a single metadata attribute for a
list of variables. For example, retrieving all references listed under the
coordinates metadata attribute.

## v2.2.2
### 2024-07-16

The `generate_collection_umm_var` function in earthdata-varinfo updated to
support an optional kwarg `config_file` for a configuration file, to be able to
override known metadata errors.


## v2.2.1

The `requests` package has been added as an explicit dependency of the package.
Additionally, black code formatting has been applied to the entire repository.

## v2.2.0
### 2023-11-30

This version of `earthdata-varinfo` updates `varinfo.cmr_search` to include
functionality to get a users EDL token given a LaunchPad token with
`get_edl_token_from_launchpad` and `get_edl_token_header`.
`get_edl_token_from_launchpad` returns a users EDL token given a LaunchPad
token and CMR environment and `get_edl_token_header` returns the appropriate header
prefix for each respective token.

## v2.1.2
### 2023-11-14

This version of `earthdata-varinfo` updates the value of the `LongName`
attribute in generated UMM-Var records to use the value of the CF-Convention
`long_name` attribute for a variable, if it is present in the file. If this
attribute is not present in the in-file metadata, then the full path to the
variable (without the leading `/`) is used as before.

## v2.1.1
### 2023-10-24

Fixed deployment issues

## v2.1.0
### 2023-10-20

This version of `earthdata-varinfo` improves the functionality of the
`varinfo.get_science_variables` function with `varinfo.is_science_variable()` method.
This method returns true if a variable is a science variable by checking if
a variable contains dimension scale variables or if it contains coordinate references
or grid mapping attribute variables. This version also updates `umm_var.get_umm_var`
with `get_umm_var_type`. This function adds the UMM-Var field "VariableType"
to a UMM-Var record if a variable is a science variable.

## v2.0.0
### 2023-09-15

This version of `earthdata-varinfo` adds functionality to publish records to
CMR, along with a single overarching function that wraps the search, download
and publication functionality into a single function for the convenience of the
end-user. Additionally, the function signatures for `cmr_search.get_granules`
and `cmr_search.download_granule` have been updated to accept the full
`Authorization` header, instead of a bearer token, so that they are also
compatible with LaunchPad tokens.

* `generate_umm_var.generate_collection_umm_var` is designed to be a single
  call for local workflows to find appropriate granules for a collection,
  download them, parse them and generate UMM-Var JSON, which can be optionally
  published to CMR.
* `umm_var.publish_umm_var` ingests a single UMM-Var entry to CMR
* `umm_var.publish_all_umm_var` ingests all of the UMM-Var entries from a given
  collection to CMR

## v1.0.1
### 2023-08-28

This version of `earthdata-varinfo` includes preliminary functionality to
streamline the process of creating UMM-Var records given information about a
collection in CMR:
* Added `cmr_search.py` to search CMR for granule URLs given collection
  information.
* Added function `download_granule` to `cmr_search.py`, to download a granule
  from a specified URL.

## v1.0.0
### 2023-06-16

This version of `earthdata-varinfo` contains all functionality previous
released as `sds-varinfo==4.1.1`, but resets the version number to begin
semantic version numbers for `earthdata-varinfo` at 1.0.0. Additional contents
to the repository include updated documentation and files outlined by the
[NASA open-source guidelines](https://code.nasa.gov/#/guide).

For more information on internal releases prior to NASA open-source approval,
see `legacy-CHANGELOG.md`.<|MERGE_RESOLUTION|>--- conflicted
+++ resolved
@@ -1,4 +1,3 @@
-<<<<<<< HEAD
 ## v3.1.0
 ### 2025-03-25
 
@@ -11,14 +10,12 @@
 
 * earthdata-varinfo's numpy requirements relaxed to allow numpy v2.
 
-=======
 ## v3.0.3
 ### 2025-03-21
 
 ### Changed:
 
 * Updated to `netCDF4~=1.7.2` to enable `mypy` type hints for the package.
->>>>>>> 8743ed55
 
 ## v3.0.2
 ### 2025-02-07
