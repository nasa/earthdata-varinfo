--- conflicted
+++ resolved
@@ -1,9 +1,4 @@
-<<<<<<< HEAD
-netCDF4 >= 1.6.3
+netCDF4 >= 1.7.2
 numpy >= 1.24.2,<2.3
-=======
-netCDF4 ~= 1.7.2
-numpy >= 1.24.2,< 2.0
->>>>>>> 8743ed55
 python-cmr ~= 0.12.0
 requests ~= 2.31.0